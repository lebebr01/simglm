--- conflicted
+++ resolved
@@ -2,13 +2,8 @@
 Type: Package
 Authors@R: person("Brandon", "LeBeau", email = "lebebr01+simglm@gmail.com",
      role = c("aut", "cre"))
-<<<<<<< HEAD
 Version: 0.9.15
 Date: 2024-02-27
-=======
-Version: 0.9.13
-Date: 2023-01-19
->>>>>>> 1db16c7c
 License: MIT + file LICENSE
 Title: Simulate Models Based on the Generalized Linear Model
 Description: Simulates regression models,
